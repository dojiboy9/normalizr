--- conflicted
+++ resolved
@@ -14,13 +14,8 @@
   let normalized = {};
   for (let key in obj) {
     if (obj.hasOwnProperty(key)) {
-<<<<<<< HEAD
       const entity = visit(obj[key], schema[key], bag, options);
-      assignEntity.call(null, normalized, key, entity, obj);
-=======
-      const entity = visit(obj[key], schema[key], bag, options, typeof schema.getId === 'function' && schema.getId(obj));
       assignEntity.call(null, normalized, key, entity, obj, schema);
->>>>>>> 42c7debe
     }
   }
   return normalized;
